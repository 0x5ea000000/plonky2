use std::convert::TryInto;

use crate::field::extension_field::target::ExtensionTarget;
use crate::field::extension_field::{Extendable, FieldExtension};
use crate::field::field_types::Field;
use crate::hash::hash_types::{HashOut, HashOutTarget};
use crate::hash::hashing::{permute, SPONGE_RATE, SPONGE_WIDTH};
use crate::iop::target::Target;
use crate::plonk::circuit_builder::CircuitBuilder;
use crate::plonk::proof::{OpeningSet, OpeningSetTarget};

/// Observes prover messages, and generates challenges by hashing the transcript, a la Fiat-Shamir.
#[derive(Clone)]
pub struct Challenger<F: Field> {
    sponge_state: [F; SPONGE_WIDTH],
    input_buffer: Vec<F>,
    output_buffer: Vec<F>,
}

/// Observes prover messages, and generates verifier challenges based on the transcript.
///
/// The implementation is roughly based on a duplex sponge with a Rescue permutation. Note that in
/// each round, our sponge can absorb an arbitrary number of prover messages and generate an
/// arbitrary number of verifier challenges. This might appear to diverge from the duplex sponge
/// design, but it can be viewed as a duplex sponge whose inputs are sometimes zero (when we perform
/// multiple squeezes) and whose outputs are sometimes ignored (when we perform multiple
/// absorptions). Thus the security properties of a duplex sponge still apply to our design.
impl<F: Field> Challenger<F> {
    pub fn new() -> Challenger<F> {
        Challenger {
            sponge_state: [F::ZERO; SPONGE_WIDTH],
            input_buffer: Vec::new(),
            output_buffer: Vec::new(),
        }
    }

    pub fn observe_element(&mut self, element: F) {
        // Any buffered outputs are now invalid, since they wouldn't reflect this input.
        self.output_buffer.clear();

        self.input_buffer.push(element);
    }

    pub fn observe_extension_element<const D: usize>(&mut self, element: &F::Extension)
    where
        F: Extendable<D>,
    {
        self.observe_elements(&element.to_basefield_array());
    }

    pub fn observe_elements(&mut self, elements: &[F]) {
        for &element in elements {
            self.observe_element(element);
        }
    }

    pub fn observe_extension_elements<const D: usize>(&mut self, elements: &[F::Extension])
    where
        F: Extendable<D>,
    {
        for element in elements {
            self.observe_extension_element(element);
        }
    }

    pub fn observe_opening_set<const D: usize>(&mut self, os: &OpeningSet<F, D>)
    where
        F: Extendable<D>,
    {
        let OpeningSet {
            constants,
            plonk_sigmas,
            wires,
            plonk_zs,
            plonk_zs_right,
            partial_products,
            quotient_polys,
        } = os;
        for v in &[
            constants,
            plonk_sigmas,
            wires,
            plonk_zs,
            plonk_zs_right,
            partial_products,
            quotient_polys,
        ] {
            self.observe_extension_elements(v);
        }
    }

    pub fn observe_hash(&mut self, hash: &HashOut<F>) {
        self.observe_elements(&hash.elements)
    }

    pub fn get_challenge(&mut self) -> F {
        self.absorb_buffered_inputs();

        if self.output_buffer.is_empty() {
            // Evaluate the permutation to produce `r` new outputs.
            self.sponge_state = permute(self.sponge_state);
            self.output_buffer = self.sponge_state[0..SPONGE_RATE].to_vec();
        }

        self.output_buffer
            .pop()
            .expect("Output buffer should be non-empty")
    }

    pub fn get_2_challenges(&mut self) -> (F, F) {
        (self.get_challenge(), self.get_challenge())
    }

    pub fn get_3_challenges(&mut self) -> (F, F, F) {
        (
            self.get_challenge(),
            self.get_challenge(),
            self.get_challenge(),
        )
    }

    pub fn get_n_challenges(&mut self, n: usize) -> Vec<F> {
        (0..n).map(|_| self.get_challenge()).collect()
    }

    pub fn get_hash(&mut self) -> HashOut<F> {
        HashOut {
            elements: [
                self.get_challenge(),
                self.get_challenge(),
                self.get_challenge(),
                self.get_challenge(),
            ],
        }
    }

    pub fn get_extension_challenge<const D: usize>(&mut self) -> F::Extension
    where
        F: Extendable<D>,
    {
        let mut arr = [F::ZERO; D];
        arr.copy_from_slice(&self.get_n_challenges(D));
        F::Extension::from_basefield_array(arr)
    }

    pub fn get_n_extension_challenges<const D: usize>(&mut self, n: usize) -> Vec<F::Extension>
    where
        F: Extendable<D>,
    {
        (0..n).map(|_| self.get_extension_challenge()).collect()
    }

    /// Absorb any buffered inputs. After calling this, the input buffer will be empty.
    fn absorb_buffered_inputs(&mut self) {
        if self.input_buffer.is_empty() {
            return;
        }

        for input_chunk in self.input_buffer.chunks(SPONGE_RATE) {
            // Overwrite the first r elements with the inputs. This differs from a standard sponge,
            // where we would xor or add in the inputs. This is a well-known variant, though,
            // sometimes called "overwrite mode".
            for (i, &input) in input_chunk.iter().enumerate() {
                self.sponge_state[i] = input;
            }

            // Apply the permutation.
            self.sponge_state = permute(self.sponge_state);
        }

        self.output_buffer = self.sponge_state[0..SPONGE_RATE].to_vec();

        self.input_buffer.clear();
    }
}

impl<F: Field> Default for Challenger<F> {
    fn default() -> Self {
        Self::new()
    }
}

/// A recursive version of `Challenger`.
pub struct RecursiveChallenger {
    sponge_state: [Target; SPONGE_WIDTH],
    input_buffer: Vec<Target>,
    output_buffer: Vec<Target>,
}

impl RecursiveChallenger {
    pub(crate) fn new<F: Extendable<D>, const D: usize>(
        builder: &mut CircuitBuilder<F, D>,
    ) -> Self {
        let zero = builder.zero();
        RecursiveChallenger {
            sponge_state: [zero; SPONGE_WIDTH],
            input_buffer: Vec::new(),
            output_buffer: Vec::new(),
        }
    }

    pub(crate) fn observe_element(&mut self, target: Target) {
        // Any buffered outputs are now invalid, since they wouldn't reflect this input.
        self.output_buffer.clear();

        self.input_buffer.push(target);
    }

    pub(crate) fn observe_elements(&mut self, targets: &[Target]) {
        for &target in targets {
            self.observe_element(target);
        }
    }

    pub fn observe_opening_set<const D: usize>(&mut self, os: &OpeningSetTarget<D>) {
        let OpeningSetTarget {
            constants,
            plonk_sigmas,
            wires,
            plonk_zs,
            plonk_zs_right,
            partial_products,
            quotient_polys,
        } = os;
        for v in &[
            constants,
            plonk_sigmas,
            wires,
            plonk_zs,
            plonk_zs_right,
            partial_products,
            quotient_polys,
        ] {
            self.observe_extension_elements(v);
        }
    }

    pub fn observe_hash(&mut self, hash: &HashOutTarget) {
        self.observe_elements(&hash.elements)
    }

    pub fn observe_extension_element<const D: usize>(&mut self, element: ExtensionTarget<D>) {
        self.observe_elements(&element.0);
    }

    pub fn observe_extension_elements<const D: usize>(&mut self, elements: &[ExtensionTarget<D>]) {
        for &element in elements {
            self.observe_extension_element(element);
        }
    }

    pub(crate) fn get_challenge<F: Extendable<D>, const D: usize>(
        &mut self,
        builder: &mut CircuitBuilder<F, D>,
    ) -> Target {
        self.absorb_buffered_inputs(builder);

        if self.output_buffer.is_empty() {
            // Evaluate the permutation to produce `r` new outputs.
            self.sponge_state = builder.permute(self.sponge_state);
            self.output_buffer = self.sponge_state[0..SPONGE_RATE].to_vec();
        }

        self.output_buffer
            .pop()
            .expect("Output buffer should be non-empty")
    }

    pub(crate) fn get_2_challenges<F: Extendable<D>, const D: usize>(
        &mut self,
        builder: &mut CircuitBuilder<F, D>,
    ) -> (Target, Target) {
        (self.get_challenge(builder), self.get_challenge(builder))
    }

    pub(crate) fn get_3_challenges<F: Extendable<D>, const D: usize>(
        &mut self,
        builder: &mut CircuitBuilder<F, D>,
    ) -> (Target, Target, Target) {
        (
            self.get_challenge(builder),
            self.get_challenge(builder),
            self.get_challenge(builder),
        )
    }

    pub(crate) fn get_n_challenges<F: Extendable<D>, const D: usize>(
        &mut self,
        builder: &mut CircuitBuilder<F, D>,
        n: usize,
    ) -> Vec<Target> {
        (0..n).map(|_| self.get_challenge(builder)).collect()
    }

    pub fn get_hash<F: Extendable<D>, const D: usize>(
        &mut self,
        builder: &mut CircuitBuilder<F, D>,
    ) -> HashOutTarget {
        HashOutTarget {
            elements: [
                self.get_challenge(builder),
                self.get_challenge(builder),
                self.get_challenge(builder),
                self.get_challenge(builder),
            ],
        }
    }

    pub fn get_extension_challenge<F: Extendable<D>, const D: usize>(
        &mut self,
        builder: &mut CircuitBuilder<F, D>,
    ) -> ExtensionTarget<D> {
        self.get_n_challenges(builder, D).try_into().unwrap()
    }

    /// Absorb any buffered inputs. After calling this, the input buffer will be empty.
    fn absorb_buffered_inputs<F: Extendable<D>, const D: usize>(
        &mut self,
        builder: &mut CircuitBuilder<F, D>,
    ) {
        if self.input_buffer.is_empty() {
            return;
        }

        for input_chunk in self.input_buffer.chunks(SPONGE_RATE) {
            // Overwrite the first r elements with the inputs. This differs from a standard sponge,
            // where we would xor or add in the inputs. This is a well-known variant, though,
            // sometimes called "overwrite mode".
            for (i, &input) in input_chunk.iter().enumerate() {
                self.sponge_state[i] = input;
            }

            // Apply the permutation.
            self.sponge_state = builder.permute(self.sponge_state);
        }

        self.output_buffer = self.sponge_state[0..SPONGE_RATE].to_vec();

        self.input_buffer.clear();
    }
}

#[cfg(test)]
mod tests {
    use crate::field::crandall_field::CrandallField;
    use crate::field::field_types::Field;
    use crate::iop::challenger::{Challenger, RecursiveChallenger};
    use crate::iop::generator::generate_partial_witness;
    use crate::iop::target::Target;
    use crate::iop::witness::PartialWitness;
    use crate::plonk::circuit_builder::CircuitBuilder;
    use crate::plonk::circuit_data::CircuitConfig;
    use crate::util::timing::TimingTree;

    #[test]
    fn no_duplicate_challenges() {
        type F = CrandallField;
        let mut challenger = Challenger::new();
        let mut challenges = Vec::new();

        for i in 1..10 {
            challenges.extend(challenger.get_n_challenges(i));
            challenger.observe_element(F::rand());
        }

        let dedup_challenges = {
            let mut dedup = challenges.clone();
            dedup.dedup();
            dedup
        };
        assert_eq!(dedup_challenges, challenges);
    }

    /// Tests for consistency between `Challenger` and `RecursiveChallenger`.
    #[test]
    fn test_consistency() {
        type F = CrandallField;

        // These are mostly arbitrary, but we want to test some rounds with enough inputs/outputs to
        // trigger multiple absorptions/squeezes.
        let num_inputs_per_round = vec![2, 5, 3];
        let num_outputs_per_round = vec![1, 2, 4];

        // Generate random input messages.
        let inputs_per_round: Vec<Vec<F>> = num_inputs_per_round
            .iter()
            .map(|&n| F::rand_vec(n))
            .collect();

        let mut challenger = Challenger::new();
        let mut outputs_per_round: Vec<Vec<F>> = Vec::new();
        for (r, inputs) in inputs_per_round.iter().enumerate() {
            challenger.observe_elements(inputs);
            outputs_per_round.push(challenger.get_n_challenges(num_outputs_per_round[r]));
        }

        let config = CircuitConfig {
            num_wires: 12 + 12 + 1 + 101,
            num_routed_wires: 27,
            ..CircuitConfig::default()
        };
<<<<<<< HEAD
        let mut witness = PartialWitness::new(1 << 14, config.num_wires, 1000);
        let mut builder = CircuitBuilder::<F, 4>::new(config);
=======
        let mut builder = CircuitBuilder::<F, 4>::new(config.clone());
>>>>>>> cea07721
        let mut recursive_challenger = RecursiveChallenger::new(&mut builder);
        let mut recursive_outputs_per_round: Vec<Vec<Target>> = Vec::new();
        for (r, inputs) in inputs_per_round.iter().enumerate() {
            recursive_challenger.observe_elements(&builder.constants(inputs));
            recursive_outputs_per_round.push(
                recursive_challenger.get_n_challenges(&mut builder, num_outputs_per_round[r]),
            );
        }
        let circuit = builder.build();
        generate_partial_witness(
            &mut witness,
            &circuit.prover_only.generators,
            config.num_wires,
            circuit.common.degree(),
            circuit.prover_only.num_virtual_targets,
            &mut TimingTree::default(),
        );
        let recursive_output_values_per_round: Vec<Vec<F>> = recursive_outputs_per_round
            .iter()
            .map(|outputs| witness.get_targets(outputs))
            .collect();

        assert_eq!(outputs_per_round, recursive_output_values_per_round);
    }
}<|MERGE_RESOLUTION|>--- conflicted
+++ resolved
@@ -399,12 +399,8 @@
             num_routed_wires: 27,
             ..CircuitConfig::default()
         };
-<<<<<<< HEAD
         let mut witness = PartialWitness::new(1 << 14, config.num_wires, 1000);
-        let mut builder = CircuitBuilder::<F, 4>::new(config);
-=======
         let mut builder = CircuitBuilder::<F, 4>::new(config.clone());
->>>>>>> cea07721
         let mut recursive_challenger = RecursiveChallenger::new(&mut builder);
         let mut recursive_outputs_per_round: Vec<Vec<Target>> = Vec::new();
         for (r, inputs) in inputs_per_round.iter().enumerate() {
